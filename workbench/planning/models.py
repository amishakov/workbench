--- conflicted
+++ resolved
@@ -53,30 +53,13 @@
         verbose_name=_("offer"),
         related_name="planned_work",
     )
-<<<<<<< HEAD
-=======
-    request = models.ForeignKey(
-        PlanningRequest,
-        on_delete=models.CASCADE,
-        blank=True,
-        null=True,
-        verbose_name=_("planning request"),
-        related_name="planned_work",
-    )
     created_by = models.ForeignKey(
         User,
         on_delete=models.PROTECT,
         verbose_name=_("created by"),
         related_name="+",
     )
->>>>>>> 8c21b20d
     created_at = models.DateTimeField(_("created at"), default=timezone.now)
-    created_by = models.ForeignKey(
-        User,
-        on_delete=models.PROTECT,
-        verbose_name=_("created by"),
-        related_name="+",
-    )
     user = models.ForeignKey(
         User,
         on_delete=models.PROTECT,
